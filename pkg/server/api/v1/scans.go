package v1

import (
	"context"
	"errors"
	"net/http"

	"github.com/pentora-ai/pentora/pkg/server/api"
	"github.com/pentora-ai/pentora/pkg/storage"
)

// DTO Evolution Policy
<<<<<<< HEAD
// - Favor additive changes; avoid breaking fields
// - Keep zero-values safe; document defaults for new fields
// - For breaking changes, introduce /api/v2 with separate DTOs
// - Use `omitempty` for optional fields; treat nil as absent
=======
//
// The request/response payloads handled in this file are part of the public API
// contract. To evolve them safely without breaking existing clients:
//
// 1) Additive-only changes
//    - You MAY add new optional fields
//    - You MAY NOT remove or rename existing fields
//    - Breaking changes require a new API version (v2)
//
// 2) Zero-value semantics
//    - New fields MUST have safe zero-value behavior
//    - Prefer `omitempty` for optional JSON fields to preserve old behavior
//
// 3) Examples
//    ✓ Add `Tags []string \`json:"tags,omitempty"\`` (backward compatible)
//    ✗ Remove or rename existing fields (breaks older clients)
//
// See Issue #92 for context and rationale.
>>>>>>> fceed7f3

// ListScansHandler handles GET /api/v1/scans
//
// Returns paginated scan metadata with cursor-based pagination for scalability.
// This is a lightweight endpoint for listing scans without full details.
//
// Query parameters:
//   - status: Filter by status (pending, running, completed, failed)
//   - limit: Number of results per page (1-100, default 50)
//   - cursor: Pagination cursor (empty for first page)
//
// Response format:
//
//	{
//	  "scans": [
//	    {"id": "scan-1", "status": "completed", "start_time": "2024-01-01T00:00:00Z", "targets": 10},
//	    {"id": "scan-2", "status": "running", "start_time": "2024-01-02T00:00:00Z", "targets": 5}
//	  ],
//	  "next_cursor": "eyJpZCI6InNjYW4tMiIsInRzIjoxNzA0MTU4NDAwMDAwMDAwMDAwfQ==",
//	  "total": 100
//	}
func ListScansHandler(deps *api.Deps) http.HandlerFunc {
	return func(w http.ResponseWriter, r *http.Request) {
		// Parse and validate query params (status, limit, cursor)
		query, qerr := ParseListScansQuery(r)
		if qerr != nil {
			api.WriteJSONError(w, http.StatusBadRequest, "Bad Request", "INVALID_QUERY", qerr.Error())
			return
		}

		// Build storage filter (push down status when possible)
		storageFilter := storage.ScanFilter{}
		if query.Status != "" {
			storageFilter.Status = query.Status
		}

		// Use cursor-based pagination from storage layer
		if deps.Storage != nil {
			scans, nextCursor, total, err := listScansFromStoragePaginated(
				r.Context(), deps.Storage, storageFilter, query.Cursor, query.Limit,
			)
			if err != nil {
				api.WriteError(w, r, err)
				return
			}

			// Return paginated response with cursor and total
			response := map[string]interface{}{
				"scans":       scans,
				"next_cursor": nextCursor,
				"total":       total,
			}
			api.WriteJSON(w, http.StatusOK, response)
			return
		}

		// Fall back to workspace (legacy, offset-based pagination)
		if deps.Workspace != nil {
			scans, err := deps.Workspace.ListScans()
			if err != nil {
				api.WriteError(w, r, err)
				return
			}

			// Legacy response format (array only, no pagination metadata)
			api.WriteJSON(w, http.StatusOK, scans)
			return
		}

		// No storage backend configured
		err := errors.New("no storage backend configured")
		api.WriteError(w, r, err)
	}
}

// GetScanHandler handles GET /api/v1/scans/{id}
//
// Returns full scan details including results for a specific scan ID.
//
// Path parameter:
//   - id: Scan identifier
//
// Response format:
//
//	{
//	  "id": "scan-1",
//	  "status": "completed",
//	  "start_time": "2024-01-01T00:00:00Z",
//	  "end_time": "2024-01-01T00:05:00Z",
//	  "results": {
//	    "hosts_found": 10,
//	    "ports_open": 25,
//	    "vulnerabilities": []
//	  }
//	}
//
// Returns 404 if scan not found.
func GetScanHandler(deps *api.Deps) http.HandlerFunc {
	return func(w http.ResponseWriter, r *http.Request) {
		id := r.PathValue("id")
		if id == "" {
			api.WriteJSONError(w, http.StatusBadRequest, "Bad Request", "SCAN_ID_REQUIRED", "scan id is required")
			return
		}

		var scan *api.ScanDetail
		var err error

		// Try new storage backend first, fall back to workspace
		if deps.Storage != nil {
			scan, err = getScanFromStorage(r.Context(), deps.Storage, id)
		} else if deps.Workspace != nil {
			scan, err = deps.Workspace.GetScan(id)
		} else {
			err = errors.New("no storage backend configured")
			api.WriteError(w, r, err)
			return
		}

		if err != nil {
			api.WriteError(w, r, err)
			return
		}

		api.WriteJSON(w, http.StatusOK, scan)
	}
}

// listScansFromStoragePaginated uses cursor-based pagination from storage layer
func listScansFromStoragePaginated(ctx context.Context, backend storage.Backend, filter storage.ScanFilter, cursor string, limit int) ([]api.ScanMetadata, string, int, error) {
	// Get paginated scans from storage (orgID="default" for OSS)
	storageScans, nextCursor, total, err := backend.Scans().ListPaginated(ctx, "default", filter, cursor, limit)
	if err != nil {
		return nil, "", 0, err
	}

	// Convert to API format
	apiScans := make([]api.ScanMetadata, 0, len(storageScans))
	for _, s := range storageScans {
		apiScans = append(apiScans, api.ScanMetadata{
			ID:        s.ID,
			StartTime: s.StartedAt.Format("2006-01-02T15:04:05Z"),
			Status:    s.Status,
			Targets:   1, // TODO: Calculate from target string (e.g., CIDR range)
		})
	}

	return apiScans, nextCursor, total, nil
}

// getScanFromStorage retrieves scan details from storage and converts to API format
func getScanFromStorage(ctx context.Context, backend storage.Backend, scanID string) (*api.ScanDetail, error) {
	// Get scan metadata
	metadata, err := backend.Scans().Get(ctx, "default", scanID)
	if err != nil {
		return nil, err
	}

	// Build results map
	results := map[string]interface{}{
		"hosts_found":      metadata.HostCount,
		"services_found":   metadata.ServiceCount,
		"vulnerabilities":  metadata.VulnCount.Total(),
		"vuln_critical":    metadata.VulnCount.Critical,
		"vuln_high":        metadata.VulnCount.High,
		"vuln_medium":      metadata.VulnCount.Medium,
		"vuln_low":         metadata.VulnCount.Low,
		"vuln_info":        metadata.VulnCount.Info,
		"duration_seconds": metadata.Duration,
		"storage_location": metadata.StorageLocation,
	}

	// Add error message if scan failed
	if metadata.ErrorMessage != "" {
		results["error"] = metadata.ErrorMessage
	}

	// Convert to API format
	detail := &api.ScanDetail{
		ID:        metadata.ID,
		StartTime: metadata.StartedAt.Format("2006-01-02T15:04:05Z"),
		Status:    metadata.Status,
		Results:   results,
	}

	// Add end time if scan completed
	if !metadata.CompletedAt.IsZero() {
		detail.EndTime = metadata.CompletedAt.Format("2006-01-02T15:04:05Z")
	}

	return detail, nil
}<|MERGE_RESOLUTION|>--- conflicted
+++ resolved
@@ -10,13 +10,6 @@
 )
 
 // DTO Evolution Policy
-<<<<<<< HEAD
-// - Favor additive changes; avoid breaking fields
-// - Keep zero-values safe; document defaults for new fields
-// - For breaking changes, introduce /api/v2 with separate DTOs
-// - Use `omitempty` for optional fields; treat nil as absent
-=======
-//
 // The request/response payloads handled in this file are part of the public API
 // contract. To evolve them safely without breaking existing clients:
 //
@@ -28,13 +21,11 @@
 // 2) Zero-value semantics
 //    - New fields MUST have safe zero-value behavior
 //    - Prefer `omitempty` for optional JSON fields to preserve old behavior
+//    - Treat nil slices/maps/pointers as "absent" (distinct from empty) when applicable
 //
 // 3) Examples
 //    ✓ Add `Tags []string \`json:"tags,omitempty"\`` (backward compatible)
 //    ✗ Remove or rename existing fields (breaks older clients)
-//
-// See Issue #92 for context and rationale.
->>>>>>> fceed7f3
 
 // ListScansHandler handles GET /api/v1/scans
 //
